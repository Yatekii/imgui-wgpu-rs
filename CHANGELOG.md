--- conflicted
+++ resolved
@@ -27,13 +27,11 @@
 
 ## Unreleased
 
-<<<<<<< HEAD
 #### Changed
 - Internal: translate shaders from SPIR-V to WGSL
-=======
+
 #### Updated
 - updated `wgpu` to 0.10
->>>>>>> 98b25fe6
 
 #### Fixed
 - Internal: fix all warnings from static analysis (clippy).
