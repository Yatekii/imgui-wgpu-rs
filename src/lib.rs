use imgui::{
    Context, DrawCmd::Elements, DrawData, DrawIdx, DrawList, DrawVert, TextureId, Textures,
};
use smallvec::SmallVec;
use std::fmt;
use std::mem::size_of;
use std::{error::Error, num::NonZeroU32};
use wgpu::util::{BufferInitDescriptor, DeviceExt};
use wgpu::*;

pub type RendererResult<T> = Result<T, RendererError>;

#[cfg(feature = "simple_api_unstable")]
pub mod simple_api;

#[repr(transparent)]
#[derive(Debug, Copy, Clone)]
struct DrawVertPod(DrawVert);

unsafe impl bytemuck::Zeroable for DrawVertPod {}

unsafe impl bytemuck::Pod for DrawVertPod {}

#[derive(Clone, Debug)]
pub enum RendererError {
    BadTexture(TextureId),
}

impl fmt::Display for RendererError {
    fn fmt(&self, f: &mut fmt::Formatter<'_>) -> fmt::Result {
        match *self {
            RendererError::BadTexture(id) => {
                write!(f, "imgui render error: bad texture id '{}'", id.id())
            }
        }
    }
}

impl Error for RendererError {}

#[allow(dead_code)]
enum ShaderStage {
    Vertex,
    Fragment,
    Compute,
}

/// Config for creating a texture.
///
/// Uses the builder pattern.
#[derive(Clone)]
pub struct TextureConfig<'a> {
    /// The size of the texture.
    pub size: Extent3d,
    /// An optional label for the texture used for debugging.
    pub label: Option<&'a str>,
    /// The format of the texture, if not set uses the format from the renderer.
    pub format: Option<TextureFormat>,
    /// The usage of the texture.
    pub usage: TextureUsage,
    /// The mip level of the texture.
    pub mip_level_count: u32,
    /// The sample count of the texture.
    pub sample_count: u32,
    /// The dimension of the texture.
    pub dimension: TextureDimension,
}

impl<'a> Default for TextureConfig<'a> {
    /// Create a new texture config.
    fn default() -> Self {
        Self {
            size: Extent3d {
                width: 0,
                height: 0,
                depth_or_array_layers: 1,
            },
            label: None,
            format: None,
            usage: TextureUsage::SAMPLED | TextureUsage::COPY_DST,
            mip_level_count: 1,
            sample_count: 1,
            dimension: TextureDimension::D2,
        }
    }
}

/// A container for a bindable texture.
pub struct Texture {
    texture: wgpu::Texture,
    view: wgpu::TextureView,
    bind_group: BindGroup,
    size: Extent3d,
}

impl Texture {
    /// Create a `Texture` from its raw parts.
    pub fn from_raw_parts(
        texture: wgpu::Texture,
        view: wgpu::TextureView,
        bind_group: BindGroup,
        size: Extent3d,
    ) -> Self {
        Self {
            texture,
            view,
            bind_group,
            size,
        }
    }

    /// Create a new GPU texture width the specified `config`.
    pub fn new(device: &Device, renderer: &Renderer, config: TextureConfig) -> Self {
        // Create the wgpu texture.
        let texture = device.create_texture(&TextureDescriptor {
            label: config.label,
            size: config.size,
            mip_level_count: config.mip_level_count,
            sample_count: config.sample_count,
            dimension: config.dimension,
            format: config.format.unwrap_or(renderer.config.texture_format),
            usage: config.usage,
        });

        // Extract the texture view.
        let view = texture.create_view(&TextureViewDescriptor::default());

        // Create the texture sampler.
        let sampler = device.create_sampler(&SamplerDescriptor {
            label: Some("imgui-wgpu sampler"),
            address_mode_u: AddressMode::ClampToEdge,
            address_mode_v: AddressMode::ClampToEdge,
            address_mode_w: AddressMode::ClampToEdge,
            mag_filter: FilterMode::Linear,
            min_filter: FilterMode::Linear,
            mipmap_filter: FilterMode::Linear,
            lod_min_clamp: -100.0,
            lod_max_clamp: 100.0,
            compare: None,
            anisotropy_clamp: None,
            border_color: None,
        });

        // Create the texture bind group from the layout.
        let bind_group = device.create_bind_group(&BindGroupDescriptor {
            label: config.label,
            layout: &renderer.texture_layout,
            entries: &[
                BindGroupEntry {
                    binding: 0,
                    resource: BindingResource::TextureView(&view),
                },
                BindGroupEntry {
                    binding: 1,
                    resource: BindingResource::Sampler(&sampler),
                },
            ],
        });

        Self {
            texture,
            view,
            bind_group,
            size: config.size,
        }
    }

    /// Write `data` to the texture.
    ///
    /// - `data`: 32-bit RGBA bitmap data.
    /// - `width`: The width of the source bitmap (`data`) in pixels.
    /// - `height`: The height of the source bitmap (`data`) in pixels.
    pub fn write(&self, queue: &Queue, data: &[u8], width: u32, height: u32) {
        queue.write_texture(
            // destination (sub)texture
            ImageCopyTexture {
                texture: &self.texture,
                mip_level: 0,
                origin: Origin3d { x: 0, y: 0, z: 0 },
            },
            // source bitmap data
            data,
            // layout of the source bitmap
            ImageDataLayout {
                offset: 0,
                bytes_per_row: NonZeroU32::new(width * 4),
                rows_per_image: NonZeroU32::new(height),
            },
            // size of the source bitmap
            Extent3d {
                width,
                height,
                depth_or_array_layers: 1,
            },
        );
    }

    /// The width of the texture in pixels.
    pub fn width(&self) -> u32 {
        self.size.width
    }

    /// The height of the texture in pixels.
    pub fn height(&self) -> u32 {
        self.size.height
    }

    /// The depth of the texture.
    pub fn depth(&self) -> u32 {
        self.size.depth_or_array_layers
    }

    /// The size of the texture in pixels.
    pub fn size(&self) -> Extent3d {
        self.size
    }

    /// The underlying `wgpu::Texture`.
    pub fn texture(&self) -> &wgpu::Texture {
        &self.texture
    }

    /// The `wgpu::TextureView` of the underlying texture.
    pub fn view(&self) -> &wgpu::TextureView {
        &self.view
    }
}

/// Configuration for the renderer.
pub struct RendererConfig<'vs, 'fs> {
    pub texture_format: TextureFormat,
    pub depth_format: Option<TextureFormat>,
    pub sample_count: u32,
    pub vertex_shader: Option<ShaderModuleDescriptor<'vs>>,
    pub fragment_shader: Option<ShaderModuleDescriptor<'fs>>,
}

impl RendererConfig<'_, '_> {
    /// Create a new renderer config with custom shaders.
    pub fn with_shaders<'vs, 'fs>(
        vertex_shader: ShaderModuleDescriptor<'vs>,
        fragment_shader: ShaderModuleDescriptor<'fs>,
    ) -> RendererConfig<'vs, 'fs> {
        RendererConfig {
            texture_format: TextureFormat::Rgba8Unorm,
            depth_format: None,
            sample_count: 1,
            vertex_shader: Some(vertex_shader),
            fragment_shader: Some(fragment_shader),
        }
    }
}

impl Default for RendererConfig<'_, '_> {
    /// Create a new renderer config with precompiled default shaders outputting linear color.
    ///
    /// If you write to a Bgra8UnormSrgb framebuffer, this is what you want.
    fn default() -> Self {
        Self::new()
    }
}

impl RendererConfig<'_, '_> {
    /// Create a new renderer config with precompiled default shaders outputting linear color.
    ///
    /// If you write to a Bgra8UnormSrgb framebuffer, this is what you want.
    pub fn new() -> Self {
        Self::with_shaders(
            include_spirv!("imgui.vert.spv"),
            include_spirv!("imgui-linear.frag.spv"),
        )
    }

    /// Create a new renderer config with precompiled default shaders outputting srgb color.
    ///
    /// If you write to a Bgra8Unorm framebuffer, this is what you want.
    pub fn new_srgb() -> Self {
        Self::with_shaders(
            include_spirv!("imgui.vert.spv"),
            include_spirv!("imgui-srgb.frag.spv"),
        )
    }
}

pub struct RenderData {
    last_size: [f32; 2],
    last_pos: [f32; 2],
    vertex_buffer: Option<Buffer>,
    vertex_buffer_size: usize,
    index_buffer: Option<Buffer>,
    index_buffer_size: usize,
    draw_list_offsets: SmallVec<[(i32, u32); 4]>,
    render: bool,
}

pub struct Renderer {
    pipeline: RenderPipeline,
    uniform_buffer: Buffer,
    uniform_bind_group: BindGroup,
    /// Textures of the font atlas and all images.
    pub textures: Textures<Texture>,
    texture_layout: BindGroupLayout,
    render_data: Option<RenderData>,
    config: RendererConfig<'static, 'static>,
}

impl Renderer {
    /// Create an entirely new imgui wgpu renderer.
    pub fn new(
        imgui: &mut Context,
        device: &Device,
        queue: &Queue,
        config: RendererConfig,
    ) -> Self {
        let RendererConfig {
            texture_format,
            depth_format,
            sample_count,
            vertex_shader,
            fragment_shader,
        } = config;

        // Load shaders.
        let vs_module = device.create_shader_module(&vertex_shader.unwrap());
        let fs_module = device.create_shader_module(&fragment_shader.unwrap());

        // Create the uniform matrix buffer.
        let size = 64;
        let uniform_buffer = device.create_buffer(&BufferDescriptor {
            label: Some("imgui-wgpu uniform buffer"),
            size,
            usage: BufferUsage::UNIFORM | BufferUsage::COPY_DST,
            mapped_at_creation: false,
        });

        // Create the uniform matrix buffer bind group layout.
        let uniform_layout = device.create_bind_group_layout(&BindGroupLayoutDescriptor {
            label: None,
            entries: &[BindGroupLayoutEntry {
                binding: 0,
                visibility: wgpu::ShaderStage::VERTEX,
                ty: BindingType::Buffer {
                    ty: BufferBindingType::Uniform,
                    has_dynamic_offset: false,
                    min_binding_size: None,
                },
                count: None,
            }],
        });

        // Create the uniform matrix buffer bind group.
        let uniform_bind_group = device.create_bind_group(&BindGroupDescriptor {
            label: Some("imgui-wgpu bind group"),
            layout: &uniform_layout,
            entries: &[BindGroupEntry {
                binding: 0,
                resource: uniform_buffer.as_entire_binding(),
            }],
        });

        // Create the texture layout for further usage.
        let texture_layout = device.create_bind_group_layout(&BindGroupLayoutDescriptor {
            label: Some("imgui-wgpu bind group layout"),
            entries: &[
                BindGroupLayoutEntry {
                    binding: 0,
                    visibility: wgpu::ShaderStage::FRAGMENT,
                    ty: BindingType::Texture {
                        multisampled: false,
                        sample_type: TextureSampleType::Float { filterable: true },
                        view_dimension: TextureViewDimension::D2,
                    },
                    count: None,
                },
                BindGroupLayoutEntry {
                    binding: 1,
                    visibility: wgpu::ShaderStage::FRAGMENT,
                    ty: BindingType::Sampler {
                        comparison: false,
                        filtering: true,
                    },
                    count: None,
                },
            ],
        });

        // Create the render pipeline layout.
        let pipeline_layout = device.create_pipeline_layout(&PipelineLayoutDescriptor {
            label: Some("imgui-wgpu pipeline layout"),
            bind_group_layouts: &[&uniform_layout, &texture_layout],
            push_constant_ranges: &[],
        });

        // Create the render pipeline.
        // Create the render pipeline.
        let pipeline = device.create_render_pipeline(&RenderPipelineDescriptor {
            label: Some("imgui-wgpu pipeline"),
            layout: Some(&pipeline_layout),
            vertex: VertexState {
                module: &vs_module,
                entry_point: "main",
                buffers: &[VertexBufferLayout {
                    array_stride: size_of::<DrawVert>() as BufferAddress,
                    step_mode: InputStepMode::Vertex,
                    attributes: &vertex_attr_array![0 => Float32x2, 1 => Float32x2, 2 => Unorm8x4],
                }],
            },
            primitive: PrimitiveState {
                topology: PrimitiveTopology::TriangleList,
                strip_index_format: None,
                front_face: FrontFace::Cw,
                cull_mode: None,
                polygon_mode: PolygonMode::Fill,
                clamp_depth: false,
                conservative: false,
            },
            depth_stencil: depth_format.map(|format| wgpu::DepthStencilState {
                format,
                depth_write_enabled: false,
                depth_compare: wgpu::CompareFunction::Always,
                stencil: wgpu::StencilState::default(),
                bias: DepthBiasState::default(),
            }),
            multisample: MultisampleState {
                count: sample_count,
                mask: !0,
                alpha_to_coverage_enabled: false,
            },
            fragment: Some(FragmentState {
                module: &fs_module,
                entry_point: "main",
                targets: &[ColorTargetState {
                    format: texture_format,
                    blend: Some(BlendState {
                        color: BlendComponent {
                            src_factor: BlendFactor::SrcAlpha,
                            dst_factor: BlendFactor::OneMinusSrcAlpha,
                            operation: BlendOperation::Add,
                        },
                        alpha: BlendComponent {
                            src_factor: BlendFactor::OneMinusDstAlpha,
                            dst_factor: BlendFactor::One,
                            operation: BlendOperation::Add,
                        },
                    }),
                    write_mask: ColorWrite::ALL,
                }],
            }),
        });

        let mut renderer = Self {
            pipeline,
            uniform_buffer,
            uniform_bind_group,
            textures: Textures::new(),
            texture_layout,
            render_data: None,
            config: RendererConfig {
                texture_format,
                depth_format,
                sample_count,
                vertex_shader: None,
                fragment_shader: None,
            },
        };

        // Immediately load the font texture to the GPU.
        renderer.reload_font_texture(imgui, device, queue);

        renderer
    }

    /// Prepares buffers for the current imgui frame.  This must be
    /// called before `Renderer::split_render`, and its output must
    /// be passed to the render call.
    pub fn prepare(
        &self,
        draw_data: &DrawData,
        render_data: Option<RenderData>,
        queue: &Queue,
        device: &Device,
    ) -> RenderData {
        let fb_width = draw_data.display_size[0] * draw_data.framebuffer_scale[0];
        let fb_height = draw_data.display_size[1] * draw_data.framebuffer_scale[1];

        let mut render_data = render_data.unwrap_or_else(|| RenderData {
            last_size: [0.0, 0.0],
            last_pos: [0.0, 0.0],
            vertex_buffer: None,
            vertex_buffer_size: 0,
            index_buffer: None,
            index_buffer_size: 0,
            draw_list_offsets: SmallVec::<[_; 4]>::new(),
            render: false,
        });

        // If the render area is <= 0, exit here and now.
        if fb_width <= 0.0 || fb_height <= 0.0 {
            render_data.render = false;
            return render_data;
        } else {
            render_data.render = true;
        }

        // Only update matrices if the size or position changes
        if (render_data.last_size[0] - draw_data.display_size[0]).abs() > std::f32::EPSILON
            || (render_data.last_size[1] - draw_data.display_size[1]).abs() > std::f32::EPSILON
            || (render_data.last_pos[0] - draw_data.display_pos[0]).abs() > std::f32::EPSILON
            || (render_data.last_pos[1] - draw_data.display_pos[1]).abs() > std::f32::EPSILON
        {
            render_data.last_size = draw_data.display_size;
            render_data.last_pos = draw_data.display_pos;

            let width = draw_data.display_size[0];
            let height = draw_data.display_size[1];

            let offset_x = draw_data.display_pos[0] / width;
            let offset_y = draw_data.display_pos[1] / height;

            // Create and update the transform matrix for the current frame.
            // This is required to adapt to vulkan coordinates.
            let matrix = [
                [2.0 / width, 0.0, 0.0, 0.0],
                [0.0, 2.0 / -height as f32, 0.0, 0.0],
                [0.0, 0.0, 1.0, 0.0],
                [-1.0 - offset_x * 2.0, 1.0 + offset_y * 2.0, 0.0, 1.0],
            ];
            self.update_uniform_buffer(queue, &matrix);
        }

        render_data.draw_list_offsets.clear();

        let mut vertex_count = 0;
        let mut index_count = 0;
        for draw_list in draw_data.draw_lists() {
            render_data
                .draw_list_offsets
                .push((vertex_count as i32, index_count as u32));
            vertex_count += draw_list.vtx_buffer().len();
            index_count += draw_list.idx_buffer().len();
        }

        let mut vertices = Vec::with_capacity(vertex_count * std::mem::size_of::<DrawVertPod>());
        let mut indices = Vec::with_capacity(index_count * std::mem::size_of::<DrawIdx>());

        for draw_list in draw_data.draw_lists() {
            // Safety: DrawVertPod is #[repr(transparent)] over DrawVert and DrawVert _should_ be Pod.
            let vertices_pod: &[DrawVertPod] = unsafe { draw_list.transmute_vtx_buffer() };
            vertices.extend_from_slice(bytemuck::cast_slice(&vertices_pod));
            indices.extend_from_slice(bytemuck::cast_slice(&draw_list.idx_buffer()));
        }

        // Copies in wgpu must be padded to 4 byte alignment
        indices.resize(
            indices.len() + COPY_BUFFER_ALIGNMENT as usize
                - indices.len() % COPY_BUFFER_ALIGNMENT as usize,
            0,
        );

        // If the buffer is not created or is too small for the new indices, create a new buffer
        if render_data.index_buffer.is_none() || render_data.index_buffer_size < indices.len() {
            let buffer = device.create_buffer_init(&BufferInitDescriptor {
                label: Some("imgui-wgpu index buffer"),
                contents: &indices,
                usage: BufferUsage::INDEX | BufferUsage::COPY_DST,
            });
            render_data.index_buffer = Some(buffer);
            render_data.index_buffer_size = indices.len();
        } else if let Some(buffer) = render_data.index_buffer.as_ref() {
            // The buffer is large enough for the new indices, so reuse it
            queue.write_buffer(buffer, 0, &indices);
        } else {
            unreachable!()
        }

        // If the buffer is not created or is too small for the new vertices, create a new buffer
        if render_data.vertex_buffer.is_none() || render_data.vertex_buffer_size < vertices.len() {
            let buffer = device.create_buffer_init(&BufferInitDescriptor {
                label: Some("imgui-wgpu vertex buffer"),
                contents: &vertices,
                usage: BufferUsage::VERTEX | BufferUsage::COPY_DST,
            });
            render_data.vertex_buffer = Some(buffer);
            render_data.vertex_buffer_size = vertices.len();
        } else if let Some(buffer) = render_data.vertex_buffer.as_ref() {
            // The buffer is large enough for the new vertices, so reuse it
            queue.write_buffer(buffer, 0, &vertices);
        } else {
            unreachable!()
        }

        render_data
    }

    /// Render the current imgui frame.  `Renderer::prepare` must be
    /// called first, and the output render data must be kept for the
    /// lifetime of the renderpass.
    pub fn split_render<'r>(
        &'r self,
        draw_data: &DrawData,
        render_data: &'r RenderData,
        rpass: &mut RenderPass<'r>,
    ) -> RendererResult<()> {
        if !render_data.render {
            return Ok(());
        }

        rpass.set_pipeline(&self.pipeline);
        rpass.set_bind_group(0, &self.uniform_bind_group, &[]);
        rpass.set_vertex_buffer(0, render_data.vertex_buffer.as_ref().unwrap().slice(..));
        rpass.set_index_buffer(
            render_data.index_buffer.as_ref().unwrap().slice(..),
            IndexFormat::Uint16,
        );

        // Execute all the imgui render work.
        for (draw_list, (vertex_base, index_base)) in draw_data
            .draw_lists()
            .zip(render_data.draw_list_offsets.iter())
        {
            self.render_draw_list(
                rpass,
                &draw_list,
                draw_data.display_pos,
                draw_data.framebuffer_scale,
                *index_base,
                *vertex_base,
            )?;
        }

        Ok(())
    }

    /// Render the current imgui frame.
    pub fn render<'r>(
        &'r mut self,
        draw_data: &DrawData,
        queue: &Queue,
        device: &Device,
        rpass: &mut RenderPass<'r>,
    ) -> RendererResult<()> {
        let render_data = self.render_data.take();
        self.render_data = Some(self.prepare(draw_data, render_data, queue, device));
        self.split_render(draw_data, self.render_data.as_ref().unwrap(), rpass)
    }

    /// Render a given `DrawList` from imgui onto a wgpu frame.
    fn render_draw_list<'render>(
        &'render self,
        rpass: &mut RenderPass<'render>,
        draw_list: &DrawList,
        clip_off: [f32; 2],
        clip_scale: [f32; 2],
        index_base: u32,
        vertex_base: i32,
    ) -> RendererResult<()> {
        let mut start = index_base;

        for cmd in draw_list.commands() {
            if let Elements { count, cmd_params } = cmd {
                let clip_rect = [
                    (cmd_params.clip_rect[0] - clip_off[0]) * clip_scale[0],
                    (cmd_params.clip_rect[1] - clip_off[1]) * clip_scale[1],
                    (cmd_params.clip_rect[2] - clip_off[0]) * clip_scale[0],
                    (cmd_params.clip_rect[3] - clip_off[1]) * clip_scale[1],
                ];

                // Set the current texture bind group on the renderpass.
                let texture_id = cmd_params.texture_id;
                let tex = self
                    .textures
                    .get(texture_id)
                    .ok_or(RendererError::BadTexture(texture_id))?;
                rpass.set_bind_group(1, &tex.bind_group, &[]);

                // Set scissors on the renderpass.
                let scissors = (
                    clip_rect[0].max(0.0).floor() as u32,
                    clip_rect[1].max(0.0).floor() as u32,
                    (clip_rect[2] - clip_rect[0]).abs().ceil() as u32,
                    (clip_rect[3] - clip_rect[1]).abs().ceil() as u32,
                );
                rpass.set_scissor_rect(scissors.0, scissors.1, scissors.2, scissors.3);

                // Draw the current batch of vertices with the renderpass.
                let end = start + count as u32;
                rpass.draw_indexed(start..end, vertex_base, 0..1);
                start = end;
            }
        }
        Ok(())
    }

    /// Updates the current uniform buffer containing the transform matrix.
    fn update_uniform_buffer(&self, queue: &Queue, matrix: &[[f32; 4]; 4]) {
        let data = bytemuck::bytes_of(matrix);
        queue.write_buffer(&self.uniform_buffer, 0, data);
    }

<<<<<<< HEAD
=======
    /// Upload the vertex buffer to the GPU.
    fn upload_vertex_buffer(&self, device: &Device, vertices: &[DrawVert]) -> Buffer {
        // Safety: DrawVertPod is #[repr(transparent)] over DrawVert and DrawVert _should_ be Pod.
        let vertices = unsafe {
            std::slice::from_raw_parts(vertices.as_ptr() as *mut DrawVertPod, vertices.len())
        };

        let data = bytemuck::cast_slice(&vertices);
        device.create_buffer_init(&BufferInitDescriptor {
            label: Some("imgui-wgpu vertex buffer"),
            contents: data,
            usage: BufferUsage::VERTEX,
        })
    }

    /// Upload the index buffer to the GPU.
    fn upload_index_buffer(&self, device: &Device, indices: &[DrawIdx]) -> Buffer {
        let data = bytemuck::cast_slice(&indices);

        device.create_buffer_init(&BufferInitDescriptor {
            label: Some("imgui-wgpu index buffer"),
            contents: data,
            usage: BufferUsage::INDEX,
        })
    }

>>>>>>> 787a720a
    /// Updates the texture on the GPU corresponding to the current imgui font atlas.
    ///
    /// This has to be called after loading a font.
    pub fn reload_font_texture(&mut self, imgui: &mut Context, device: &Device, queue: &Queue) {
        let mut fonts = imgui.fonts();
        // Remove possible font atlas texture.
        self.textures.remove(fonts.tex_id);

        // Create font texture and upload it.
        let handle = fonts.build_rgba32_texture();
        let font_texture_cnfig = TextureConfig {
            label: Some("imgui-wgpu font atlas"),
            size: Extent3d {
                width: handle.width,
                height: handle.height,
                ..Default::default()
            },
            ..Default::default()
        };

        let font_texture = Texture::new(device, self, font_texture_cnfig);
        font_texture.write(&queue, handle.data, handle.width, handle.height);
        fonts.tex_id = self.textures.insert(font_texture);
        // Clear imgui texture data to save memory.
        fonts.clear_tex_data();
    }
}<|MERGE_RESOLUTION|>--- conflicted
+++ resolved
@@ -697,35 +697,6 @@
         queue.write_buffer(&self.uniform_buffer, 0, data);
     }
 
-<<<<<<< HEAD
-=======
-    /// Upload the vertex buffer to the GPU.
-    fn upload_vertex_buffer(&self, device: &Device, vertices: &[DrawVert]) -> Buffer {
-        // Safety: DrawVertPod is #[repr(transparent)] over DrawVert and DrawVert _should_ be Pod.
-        let vertices = unsafe {
-            std::slice::from_raw_parts(vertices.as_ptr() as *mut DrawVertPod, vertices.len())
-        };
-
-        let data = bytemuck::cast_slice(&vertices);
-        device.create_buffer_init(&BufferInitDescriptor {
-            label: Some("imgui-wgpu vertex buffer"),
-            contents: data,
-            usage: BufferUsage::VERTEX,
-        })
-    }
-
-    /// Upload the index buffer to the GPU.
-    fn upload_index_buffer(&self, device: &Device, indices: &[DrawIdx]) -> Buffer {
-        let data = bytemuck::cast_slice(&indices);
-
-        device.create_buffer_init(&BufferInitDescriptor {
-            label: Some("imgui-wgpu index buffer"),
-            contents: data,
-            usage: BufferUsage::INDEX,
-        })
-    }
-
->>>>>>> 787a720a
     /// Updates the texture on the GPU corresponding to the current imgui font atlas.
     ///
     /// This has to be called after loading a font.
