[workspace]
members = [".", "simple-api"]
default-members = [".", "simple-api"]
resolver = "2"

[package]
name = "imgui-wgpu"
version = "0.18.0"
authors = ["Noah Hüsser <yatekii@yatekii.ch>", "Connor Fitzgerald <connorwadefitzgerald@gmail.com>", "Steven Wittens <steven@acko.net>"]
edition = "2018"
description = "A wgpu render backend for imgui-rs."
documentation = "https://docs.rs/imgui-wgpu/"
homepage = "https://github.com/Yatekii/imgui-wgpu-rs"
repository = "https://github.com/Yatekii/imgui-wgpu-rs"
readme = "README.md"
categories = ["gui", "graphics", "rendering", "rendering::graphics-api"]
keywords = ["gui", "graphics", "wgpu", "imgui"]
license = "MIT OR Apache-2.0"

exclude = [
	".gitignore",
	".github",
	"resources",
]

[[package.metadata.release.pre-release-replacements]]
file = "CHANGELOG.md"
search = "\\[Unreleased\\]\\(#unreleased\\)"
replace = "[Unreleased](#unreleased)\n- [v{{version}}](#v{{version}})"
[[package.metadata.release.pre-release-replacements]]
file = "CHANGELOG.md"
search = "\\[v([0-9]+)\\.([0-9]+)\\.([0-9]+)\\]\\(#v[0-9\\.]+\\)"
replace = "[v$1.$2.$3](#v$1$2$3)"
[[package.metadata.release.pre-release-replacements]]
file = "CHANGELOG.md"
search = "## Unreleased"
replace = "## Unreleased\n\n## v{{version}}\n\nReleased {{date}}"
[[package.metadata.release.pre-release-replacements]]
file = "CHANGELOG.md"
search = "\\[Unreleased\\]\\(https://github.com/Yatekii/imgui-wgpu-rs/compare/v([a-z0-9.-]+)\\.\\.\\.HEAD\\)"
replace = "[Unreleased](https://github.com/Yatekii/imgui-wgpu-rs/compare/v{{version}}...HEAD)\n- [v{{version}}](https://github.com/Yatekii/imgui-wgpu-rs/compare/v$1...v{{version}})"
min = 0  # allow first increment
[[package.metadata.release.pre-release-replacements]]
file = "CHANGELOG.md"
search = "<!-- Begin Diffs -->"
replace = "- [Unreleased](https://github.com/Yatekii/imgui-wgpu-rs/compare/v{{version}}...HEAD)"
min = 0  # allow non-first increment

[dependencies]
bytemuck = "1"
imgui = "0.8"
log = "0.4"
smallvec = "1"
wgpu = "0.12"

[dev-dependencies]
bytemuck = { version = "1.4", features = ["derive"] }
cgmath = "0.18"
env_logger = "0.9"
image = { version = "0.23", default-features = false, features = ["jpeg"] }
imgui-winit-support = { version = "0.8", default-features = false, features = ["winit-26"] }
pollster = "0.2"
raw-window-handle = "0.4"
<<<<<<< HEAD
winit = "0.25"
=======
winit = "0.26"
>>>>>>> 3ed936b9

[package.metadata.docs.rs]
all-features = true<|MERGE_RESOLUTION|>--- conflicted
+++ resolved
@@ -61,11 +61,7 @@
 imgui-winit-support = { version = "0.8", default-features = false, features = ["winit-26"] }
 pollster = "0.2"
 raw-window-handle = "0.4"
-<<<<<<< HEAD
-winit = "0.25"
-=======
 winit = "0.26"
->>>>>>> 3ed936b9
 
 [package.metadata.docs.rs]
 all-features = true